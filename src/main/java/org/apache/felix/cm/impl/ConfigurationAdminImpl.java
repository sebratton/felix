--- conflicted
+++ resolved
@@ -327,8 +327,6 @@
 
         return this.configurationManager;
     }
-<<<<<<< HEAD
-=======
 
 
     /**
@@ -404,5 +402,4 @@
         return this.wrap( config );
     }
 
->>>>>>> 99b65ed3
 }