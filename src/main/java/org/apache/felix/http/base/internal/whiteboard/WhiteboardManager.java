/*
 * Licensed to the Apache Software Foundation (ASF) under one or more
 * contributor license agreements.  See the NOTICE file distributed with
 * this work for additional information regarding copyright ownership.
 * The ASF licenses this file to You under the Apache License, Version 2.0
 * (the "License"); you may not use this file except in compliance with
 * the License.  You may obtain a copy of the License at
 *
 *      http://www.apache.org/licenses/LICENSE-2.0
 *
 * Unless required by applicable law or agreed to in writing, software
 * distributed under the License is distributed on an "AS IS" BASIS,
 * WITHOUT WARRANTIES OR CONDITIONS OF ANY KIND, either express or implied.
 * See the License for the specific language governing permissions and
 * limitations under the License.
 */
package org.apache.felix.http.base.internal.whiteboard;

import static org.osgi.service.http.runtime.dto.DTOConstants.FAILURE_REASON_NO_SERVLET_CONTEXT_MATCHING;
import static org.osgi.service.http.runtime.dto.DTOConstants.FAILURE_REASON_SHADOWED_BY_OTHER_SERVICE;
import static org.osgi.service.http.runtime.dto.DTOConstants.FAILURE_REASON_UNKNOWN;
import static org.osgi.service.http.runtime.dto.DTOConstants.FAILURE_REASON_VALIDATION_FAILED;

import java.util.ArrayList;
import java.util.Collection;
import java.util.Collections;
import java.util.Dictionary;
import java.util.HashMap;
import java.util.Hashtable;
import java.util.Iterator;
import java.util.List;
import java.util.Map;
import java.util.Set;

import javax.annotation.Nonnull;
import javax.servlet.ServletContext;
import javax.servlet.ServletContextEvent;
import javax.servlet.ServletContextListener;
import javax.servlet.http.HttpSession;
import javax.servlet.http.HttpSessionEvent;

import org.apache.felix.http.base.internal.console.HttpServicePlugin;
import org.apache.felix.http.base.internal.context.ExtServletContext;
import org.apache.felix.http.base.internal.handler.FilterHandler;
import org.apache.felix.http.base.internal.handler.HttpServiceServletHandler;
import org.apache.felix.http.base.internal.handler.HttpSessionWrapper;
import org.apache.felix.http.base.internal.handler.ListenerHandler;
import org.apache.felix.http.base.internal.handler.ServletHandler;
import org.apache.felix.http.base.internal.handler.WhiteboardFilterHandler;
import org.apache.felix.http.base.internal.handler.WhiteboardListenerHandler;
import org.apache.felix.http.base.internal.handler.WhiteboardServletHandler;
import org.apache.felix.http.base.internal.logger.SystemLogger;
import org.apache.felix.http.base.internal.registry.EventListenerRegistry;
import org.apache.felix.http.base.internal.registry.HandlerRegistry;
import org.apache.felix.http.base.internal.runtime.AbstractInfo;
import org.apache.felix.http.base.internal.runtime.FilterInfo;
import org.apache.felix.http.base.internal.runtime.ListenerInfo;
import org.apache.felix.http.base.internal.runtime.ResourceInfo;
import org.apache.felix.http.base.internal.runtime.ServletContextHelperInfo;
import org.apache.felix.http.base.internal.runtime.ServletInfo;
import org.apache.felix.http.base.internal.runtime.WhiteboardServiceInfo;
import org.apache.felix.http.base.internal.runtime.dto.FailedDTOHolder;
import org.apache.felix.http.base.internal.runtime.dto.RegistryRuntime;
import org.apache.felix.http.base.internal.runtime.dto.ServletContextDTOBuilder;
import org.apache.felix.http.base.internal.service.HttpServiceFactory;
import org.apache.felix.http.base.internal.service.HttpServiceRuntimeImpl;
import org.apache.felix.http.base.internal.service.ResourceServlet;
import org.apache.felix.http.base.internal.whiteboard.tracker.FilterTracker;
import org.apache.felix.http.base.internal.whiteboard.tracker.ListenersTracker;
import org.apache.felix.http.base.internal.whiteboard.tracker.ResourceTracker;
import org.apache.felix.http.base.internal.whiteboard.tracker.ServletContextHelperTracker;
import org.apache.felix.http.base.internal.whiteboard.tracker.ServletTracker;
import org.osgi.framework.Bundle;
import org.osgi.framework.BundleContext;
import org.osgi.framework.Constants;
import org.osgi.framework.Filter;
import org.osgi.framework.InvalidSyntaxException;
import org.osgi.framework.ServiceFactory;
import org.osgi.framework.ServiceReference;
import org.osgi.framework.ServiceRegistration;
import org.osgi.service.http.context.ServletContextHelper;
import org.osgi.service.http.runtime.HttpServiceRuntime;
import org.osgi.service.http.runtime.HttpServiceRuntimeConstants;
import org.osgi.service.http.runtime.dto.DTOConstants;
import org.osgi.service.http.runtime.dto.ServletContextDTO;
import org.osgi.service.http.whiteboard.HttpWhiteboardConstants;
import org.osgi.util.tracker.ServiceTracker;

public final class WhiteboardManager
{
    /** The bundle context of the http bundle. */
    private final BundleContext httpBundleContext;

    /** The http service factory. */
    private final HttpServiceFactory httpServiceFactory;

    private final HttpServiceRuntimeImpl serviceRuntime;

    private final List<ServiceTracker<?, ?>> trackers = new ArrayList<>();

    private final HttpServicePlugin plugin;

    /** A map containing all servlet context registrations. Mapped by context name */
    private final Map<String, List<WhiteboardContextHandler>> contextMap = new HashMap<>();

    /** A map with all servlet/filter registrations, mapped by abstract info. */
    private final Map<WhiteboardServiceInfo<?>, List<WhiteboardContextHandler>> servicesMap = new HashMap<>();

    private final HandlerRegistry registry;

    private final FailureStateHandler failureStateHandler = new FailureStateHandler();

    private volatile ServletContext webContext;

    private volatile ServiceRegistration<ServletContextHelper> defaultContextRegistration;

    private volatile ServiceRegistration<HttpServiceRuntime> runtimeServiceReg;

    /**
     * Create a new whiteboard http manager
     *
     * @param bundleContext The bundle context of the http bundle
     * @param httpServiceFactory The http service factory
     * @param registry The handler registry
     */
    public WhiteboardManager(final BundleContext bundleContext,
            final HttpServiceFactory httpServiceFactory,
            final HandlerRegistry registry)
    {
        this.httpBundleContext = bundleContext;
        this.httpServiceFactory = httpServiceFactory;
        this.registry = registry;
        this.serviceRuntime = new HttpServiceRuntimeImpl(registry, this, bundleContext);
        this.plugin = new HttpServicePlugin(bundleContext, this.serviceRuntime);
    }

    /**
     * Start the whiteboard manager
     * @param containerContext The servlet context
     */
    public void start(final ServletContext containerContext, @Nonnull final Dictionary<String, Object> httpServiceProps)
    {
        // runtime service gets the same props for now
        this.serviceRuntime.setAllAttributes(httpServiceProps);

        this.serviceRuntime.setAttribute(HttpServiceRuntimeConstants.HTTP_SERVICE_ID,
                Collections.singletonList(this.httpServiceFactory.getHttpServiceServiceId()));
        this.runtimeServiceReg = this.httpBundleContext.registerService(HttpServiceRuntime.class,
                serviceRuntime,
                this.serviceRuntime.getAttributes());
        this.serviceRuntime.setServiceReference(this.runtimeServiceReg.getReference());

        this.webContext = containerContext;


        // add context for http service
        final List<WhiteboardContextHandler> list = new ArrayList<>();
        final ServletContextHelperInfo info = new ServletContextHelperInfo(Integer.MAX_VALUE,
                HttpServiceFactory.HTTP_SERVICE_CONTEXT_SERVICE_ID,
                HttpServiceFactory.HTTP_SERVICE_CONTEXT_NAME, "/", null);
        list.add(new HttpServiceContextHandler(info, registry.getRegistry(HttpServiceFactory.HTTP_SERVICE_CONTEXT_SERVICE_ID),
                httpServiceFactory, webContext, this.httpBundleContext.getBundle()));
        this.contextMap.put(HttpServiceFactory.HTTP_SERVICE_CONTEXT_NAME, list);

        // add default context
        final Dictionary<String, Object> props = new Hashtable<>();
        props.put(HttpWhiteboardConstants.HTTP_WHITEBOARD_CONTEXT_NAME, HttpWhiteboardConstants.HTTP_WHITEBOARD_DEFAULT_CONTEXT_NAME);
        props.put(HttpWhiteboardConstants.HTTP_WHITEBOARD_CONTEXT_PATH, "/");
        props.put(Constants.SERVICE_RANKING, Integer.MIN_VALUE);
        this.defaultContextRegistration = httpBundleContext.registerService(
                ServletContextHelper.class,
                new ServiceFactory<ServletContextHelper>()
                {

                    @Override
                    public ServletContextHelper getService(
                            final Bundle bundle,
                            final ServiceRegistration<ServletContextHelper> registration)
                    {
                        return new ServletContextHelper(bundle)
                        {
                            // nothing to override
                        };
                    }

                    @Override
                    public void ungetService(
                            final Bundle bundle,
                            final ServiceRegistration<ServletContextHelper> registration,
                            final ServletContextHelper service)
                    {
                        // nothing to do
                    }
                }, props);
        addTracker(new FilterTracker(this.httpBundleContext, this));
        addTracker(new ListenersTracker(this.httpBundleContext, this));
        addTracker(new ResourceTracker(this.httpBundleContext, this));
        addTracker(new ServletContextHelperTracker(this.httpBundleContext, this));
        addTracker(new ServletTracker(this.httpBundleContext, this));

        this.plugin.register();
    }

    /**
     * Add a tracker and start it
     * @param tracker The tracker instance
     */
    private void addTracker(ServiceTracker<?, ?> tracker)
    {
        this.trackers.add(tracker);
        tracker.open();
    }

    /**
     * Stop the instance
     */
    public void stop()
    {
        this.plugin.unregister();
        for(final ServiceTracker<?, ?> t : this.trackers)
        {
            t.close();
        }
        this.trackers.clear();

        this.serviceRuntime.setServiceReference(null);

        this.contextMap.clear();
        this.servicesMap.clear();
        this.failureStateHandler.clear();
        this.registry.reset();

        if (this.defaultContextRegistration != null)
        {
            this.defaultContextRegistration.unregister();
            this.defaultContextRegistration = null;
        }

        if ( this.runtimeServiceReg != null )
        {
            this.runtimeServiceReg.unregister();
            this.runtimeServiceReg = null;
        }
        this.webContext = null;
    }

    public void sessionDestroyed(@Nonnull final HttpSession session, final Set<String> contextNames)
    {
        for(final String contextName : contextNames)
        {
            final WhiteboardContextHandler handler = this.getContextHandler(contextName);
            if ( handler != null )
            {
                final ExtServletContext context = handler.getServletContext(this.httpBundleContext.getBundle());
                new HttpSessionWrapper(session, context, true).invalidate();
                handler.ungetServletContext(this.httpBundleContext.getBundle());
            }
        }
    }

    /**
     * Handle session id changes
     * @param session The session where the id changed
     * @param oldSessionId The old session id
     * @param contextIds The context ids using that session
     */
    public void sessionIdChanged(@Nonnull final HttpSessionEvent event, final String oldSessionId, final Set<String> contextNames)
    {
        for(final String contextName : contextNames)
        {
            final WhiteboardContextHandler handler = this.getContextHandler(contextName);
            if ( handler != null )
            {
                handler.getRegistry().getEventListenerRegistry().sessionIdChanged(event, oldSessionId);
            }
        }
    }

    /**
     * Activate a servlet context helper.
     *
     * @param handler The context handler
     * @return {@code true} if activation succeeded.
     */
    private boolean activate(final WhiteboardContextHandler handler)
    {
        if ( !handler.activate(this.registry) )
        {
            return false;
        }

        final List<WhiteboardServiceInfo<?>> services = new ArrayList<>();
        for(final Map.Entry<WhiteboardServiceInfo<?>, List<WhiteboardContextHandler>> entry : this.servicesMap.entrySet())
        {
            final WhiteboardServiceInfo<?> info = entry.getKey();

            if ( info.getContextSelectionFilter().match(handler.getContextInfo().getServiceReference()) )
            {
                final int reason = checkForServletRegistrationInHttpServiceContext(handler, info);
                if ( reason == -1 )
                {
                    entry.getValue().add(handler);
                    if ( entry.getValue().size() == 1 )
                    {
                        this.failureStateHandler.remove(info);
                    }
                    if ( info instanceof ListenerInfo && ((ListenerInfo)info).isListenerType(ServletContextListener.class.getName()) )
                    {
                        // servlet context listeners will be registered directly
                        this.registerWhiteboardService(handler, info);
                    }
                    else
                    {
                        // registration of other services will be delayed
                        services.add(info);
                    }
                }
            }
        }
        // notify context listeners first
        handler.getRegistry().getEventListenerRegistry().contextInitialized();

        // register services
        for(final WhiteboardServiceInfo<?> info : services)
        {
            this.registerWhiteboardService(handler, info);
        }

        return true;
    }

    /**
     * Deactivate a servlet context.
     *
     * @param handler A context handler
     */
    private void deactivate(final WhiteboardContextHandler handler)
    {
        // services except context listeners first
        final List<WhiteboardServiceInfo<?>> listeners = new ArrayList<>();
        final Iterator<Map.Entry<WhiteboardServiceInfo<?>, List<WhiteboardContextHandler>>> i = this.servicesMap.entrySet().iterator();
        while ( i.hasNext() )
        {
            final Map.Entry<WhiteboardServiceInfo<?>, List<WhiteboardContextHandler>> entry = i.next();
            if ( entry.getValue().remove(handler) )
            {
                if ( !this.failureStateHandler.remove(entry.getKey(), handler.getContextInfo().getServiceId()) )
                {
                    if ( entry.getKey() instanceof ListenerInfo && ((ListenerInfo)entry.getKey()).isListenerType(ServletContextListener.class.getName()) )
                    {
                        listeners.add(entry.getKey());
                    }
                    else
                    {
                        this.unregisterWhiteboardService(handler, entry.getKey());
                    }
                }
                if ( entry.getValue().isEmpty() )
                {
                    this.failureStateHandler.addFailure(entry.getKey(), FAILURE_REASON_NO_SERVLET_CONTEXT_MATCHING);
                }
            }
        }
        // context listeners last
        handler.getRegistry().getEventListenerRegistry().contextDestroyed();
        for(final WhiteboardServiceInfo<?> info : listeners)
        {
            this.unregisterWhiteboardService(handler, info);
        }

        handler.deactivate(this.registry);
    }

    /**
     * Add a servlet context helper.
     *
     * @param info The servlet context helper info
     * @return {@code true} if the service matches this http whiteboard service
     */
    public boolean addContextHelper(final ServletContextHelperInfo info)
    {
        // no failure DTO and no logging if not matching
        if ( isMatchingService(info) )
        {
            if ( info.isValid() )
            {
                synchronized ( this.contextMap )
                {
                    final WhiteboardContextHandler handler = new WhiteboardContextHandler(info,
                            this.webContext,
                            this.httpBundleContext.getBundle());

                    // check for activate/deactivate
                    List<WhiteboardContextHandler> handlerList = this.contextMap.get(info.getName());
                    if ( handlerList == null )
                    {
                        handlerList = new ArrayList<>();
                    }
                    final boolean activate = handlerList.isEmpty() || handlerList.get(0).compareTo(handler) > 0;
                    if ( activate )
                    {
                        // try to activate
                        if ( this.activate(handler) )
                        {
                            handlerList.add(handler);
                            Collections.sort(handlerList);
                            this.contextMap.put(info.getName(), handlerList);

                            // check for deactivate
                            if ( handlerList.size() > 1 )
                            {
                                final WhiteboardContextHandler oldHead = handlerList.get(1);
                                this.deactivate(oldHead);

                                this.failureStateHandler.addFailure(oldHead.getContextInfo(), FAILURE_REASON_SHADOWED_BY_OTHER_SERVICE);
                            }
                        }
                        else
                        {
                            this.failureStateHandler.addFailure(info, DTOConstants.FAILURE_REASON_SERVICE_NOT_GETTABLE);
                        }
                    }
                    else
                    {
                        handlerList.add(handler);
                        Collections.sort(handlerList);
                        this.contextMap.put(info.getName(), handlerList);

                        this.failureStateHandler.addFailure(info, FAILURE_REASON_SHADOWED_BY_OTHER_SERVICE);
                    }
                }
            }
            else
            {
                this.failureStateHandler.addFailure(info, FAILURE_REASON_VALIDATION_FAILED);
            }
            updateRuntimeChangeCount();
            return true;
        }
        return false;
    }

    /**
     * Remove a servlet context helper
     *
     * @param The servlet context helper info
     */
    public void removeContextHelper(final ServletContextHelperInfo info)
    {
        if ( info.isValid() )
        {
            synchronized ( this.contextMap )
            {
                final List<WhiteboardContextHandler> handlerList = this.contextMap.get(info.getName());
                if ( handlerList != null )
                {
                    final Iterator<WhiteboardContextHandler> i = handlerList.iterator();
                    boolean first = true;
                    boolean activateNext = false;
                    while ( i.hasNext() )
                    {
                        final WhiteboardContextHandler handler = i.next();
                        if ( handler.getContextInfo().equals(info) )
                        {
                            i.remove();
                            // check for deactivate
                            if ( first )
                            {
                                this.deactivate(handler);
                                activateNext = true;
                            }
                            break;
                        }
                        first = false;
                    }
                    if ( handlerList.isEmpty() )
                    {
                        this.contextMap.remove(info.getName());
                    }
                    else if ( activateNext )
                    {
                        // Try to activate next
                        boolean done = false;
                        while ( !handlerList.isEmpty() && !done)
                        {
                            final WhiteboardContextHandler newHead = handlerList.get(0);
                            this.failureStateHandler.removeAll(newHead.getContextInfo());

                            if ( this.activate(newHead) )
                            {
                                done = true;
                            }
                            else
                            {
                                handlerList.remove(0);

                                this.failureStateHandler.addFailure(newHead.getContextInfo(), DTOConstants.FAILURE_REASON_SERVICE_NOT_GETTABLE);
                            }
                        }
                    }
                }
            }
        }
        this.failureStateHandler.removeAll(info);
        updateRuntimeChangeCount();
    }

    /**
     * Find the list of matching contexts for the whiteboard service
     */
    private List<WhiteboardContextHandler> getMatchingContexts(final WhiteboardServiceInfo<?> info)
    {
        final List<WhiteboardContextHandler> result = new ArrayList<>();
        for(final List<WhiteboardContextHandler> handlerList : this.contextMap.values())
        {
            final WhiteboardContextHandler h = handlerList.get(0);
            // check whether the servlet context helper is visible to the whiteboard bundle
            // see chapter 140.2
            boolean visible = h.getContextInfo().getServiceId() < 0; // internal ones are always visible
            if ( !visible )
            {
                final String filterString = "(" + Constants.SERVICE_ID + "=" + String.valueOf(h.getContextInfo().getServiceId()) + ")";
                try
                {
                    final Collection<ServiceReference<ServletContextHelper>> col = info.getServiceReference().getBundle().getBundleContext().getServiceReferences(ServletContextHelper.class, filterString);
                    if ( !col.isEmpty() )
                    {
                        visible = true;
                    }
                }
                catch ( final InvalidSyntaxException ise )
                {
                    // we ignore this and treat it as an invisible service
                }
            }
            if ( visible )
            {
                if ( h.getContextInfo().getServiceReference() != null )
                {
                    if ( info.getContextSelectionFilter().match(h.getContextInfo().getServiceReference()) )
                    {
                        result.add(h);
                    }
                }
                else
                {
                    final Map<String, String> props = new HashMap<>();
                    props.put(HttpWhiteboardConstants.HTTP_WHITEBOARD_CONTEXT_NAME, h.getContextInfo().getName());
                    props.put(HttpWhiteboardConstants.HTTP_WHITEBOARD_CONTEXT_PATH, h.getContextInfo().getPath());
                    props.put("osgi.http.whiteboard.context.httpservice", h.getContextInfo().getName());

                    if ( info.getContextSelectionFilter().matches(props) )
                    {
                        result.add(h);
                    }
                }
            }
        }
        return result;
    }

    /**
     * Add new whiteboard service to the registry
     *
     * @param info Whiteboard service info
     * @return {@code true} if it matches this http service runtime
     */
    public boolean addWhiteboardService(@Nonnull final WhiteboardServiceInfo<?> info)
    {
        // no logging and no DTO if other target service
        if ( isMatchingService(info) )
        {
            if ( info.isValid() )
            {
<<<<<<< HEAD
=======
                if ( info instanceof PreprocessorInfo )
                {
                    final PreprocessorHandler handler = new PreprocessorHandler(this.httpBundleContext,
                            this.webContext, ((PreprocessorInfo)info));
                    final int result = handler.init();
                    if ( result == -1 )
                    {
                        synchronized ( this.preprocessorHandlers )
                        {
                            final List<PreprocessorHandler> newList = new ArrayList<>(this.preprocessorHandlers);
                            newList.add(handler);
                            Collections.sort(newList);
                            this.preprocessorHandlers = newList;
                        }
                    }
                    else
                    {
                        this.failureStateHandler.addFailure(info, FAILURE_REASON_VALIDATION_FAILED);
                    }
                    updateRuntimeChangeCount();
                    return true;
                }
>>>>>>> d04021cc
                synchronized ( this.contextMap )
                {
                    final List<WhiteboardContextHandler> handlerList = this.getMatchingContexts(info);
                    this.servicesMap.put(info, handlerList);
                    if (handlerList.isEmpty())
                    {
                        this.failureStateHandler.addFailure(info, FAILURE_REASON_NO_SERVLET_CONTEXT_MATCHING);
                    }
                    else
                    {
                        for(final WhiteboardContextHandler h : handlerList)
                        {
                            final int result = this.checkForServletRegistrationInHttpServiceContext(h, info);
                            if ( result == -1)
                            {
                                this.registerWhiteboardService(h, info);
                                if ( info instanceof ListenerInfo && ((ListenerInfo)info).isListenerType(ServletContextListener.class.getName()) )
                                {
                                    final ListenerHandler handler = h.getRegistry().getEventListenerRegistry().getServletContextListener((ListenerInfo)info);
                                    if ( handler != null )
                                    {
                                        final ServletContextListener listener = (ServletContextListener)handler.getListener();
                                        if ( listener != null )
                                        {
                                            EventListenerRegistry.contextInitialized(handler.getListenerInfo(), listener, new ServletContextEvent(handler.getContext()));
                                        }
                                    }
                                }
                            }
                        }
                    }
                }
            }
            else
            {
                this.failureStateHandler.addFailure(info, FAILURE_REASON_VALIDATION_FAILED);
            }
            updateRuntimeChangeCount();
            return true;
        }
        return false;
    }

    /**
     * Check if a registration for a servlet or resource is tried against the http context
     * of the http service
     * @param h The handler
     * @param info The info
     * @return {@code -1} if everything is ok, error code otherwise
     */
    private int checkForServletRegistrationInHttpServiceContext(final WhiteboardContextHandler h,
            final WhiteboardServiceInfo<?> info)
    {
        if ( h.getContextInfo().getServiceId() == HttpServiceFactory.HTTP_SERVICE_CONTEXT_SERVICE_ID )
        {
            // In order to be compatible with the implementation of the http service 1.0
            // we need still support servlet/resource registrations not using the
            // 1.1 HTTP_SERVICE_CONTEXT_PROPERTY property. (contains is not the best check but
            // it should do the trick)
          	if ( info instanceof ResourceInfo && info.getContextSelection().contains(HttpWhiteboardConstants.HTTP_SERVICE_CONTEXT_PROPERTY))
        	    {
                this.failureStateHandler.addFailure(info, HttpServiceFactory.HTTP_SERVICE_CONTEXT_SERVICE_ID, DTOConstants.FAILURE_REASON_VALIDATION_FAILED);

                return DTOConstants.FAILURE_REASON_VALIDATION_FAILED;
            }
<<<<<<< HEAD
        	else if ( info instanceof ServletInfo )
        	{
        		final ServletInfo servletInfo = (ServletInfo)info;
        		final boolean nameIsEmpty = servletInfo.getName() == null || servletInfo.getName().isEmpty();
        		final boolean errorPageIsEmpty = servletInfo.getErrorPage() == null || servletInfo.getErrorPage().length == 0;
        		final boolean patternIsEmpty = servletInfo.getPatterns() == null || servletInfo.getPatterns().length == 0;
        		if ( !nameIsEmpty || !errorPageIsEmpty )
        		{
        			if ( patternIsEmpty )
        			{
        				// no pattern, so this is valid
        				return -1;
        			}
        		}

        		// pattern is invalid, regardless of the other values
                this.failureStateHandler.addFailure(info, HttpServiceFactory.HTTP_SERVICE_CONTEXT_SERVICE_ID, DTOConstants.FAILURE_REASON_VALIDATION_FAILED);

                return DTOConstants.FAILURE_REASON_VALIDATION_FAILED;
        	}
=======
        	    else if ( info instanceof ServletInfo && info.getContextSelection().contains(HttpWhiteboardConstants.HTTP_SERVICE_CONTEXT_PROPERTY))
        	    {
        		    final ServletInfo servletInfo = (ServletInfo)info;
        		    final boolean nameIsEmpty = servletInfo.getName() == null || servletInfo.getName().isEmpty();
        		    final boolean errorPageIsEmpty = servletInfo.getErrorPage() == null || servletInfo.getErrorPage().length == 0;
        		    final boolean patternIsEmpty = servletInfo.getPatterns() == null || servletInfo.getPatterns().length == 0;
        		    if ( !nameIsEmpty || !errorPageIsEmpty )
        		    {
        			    if ( patternIsEmpty )
        			    {
        				    // no pattern, so this is valid
        				    return -1;
        			    }
        		    }

    		        // pattern is invalid, regardless of the other values
    		        this.failureStateHandler.addFailure(info, HttpServiceFactory.HTTP_SERVICE_CONTEXT_SERVICE_ID, DTOConstants.FAILURE_REASON_VALIDATION_FAILED);

    		        return DTOConstants.FAILURE_REASON_VALIDATION_FAILED;
        	    }
>>>>>>> d04021cc
        }

        return -1;
    }

    /**
     * Remove whiteboard service from the registry.
     *
     * @param info The service id of the whiteboard service
     */
    public void removeWhiteboardService(final WhiteboardServiceInfo<?> info )
    {
        synchronized ( this.contextMap )
        {
            if ( !failureStateHandler.remove(info) )
            {
<<<<<<< HEAD
=======
                if ( info instanceof PreprocessorInfo )
                {
                    synchronized ( this.preprocessorHandlers )
                    {
                        final List<PreprocessorHandler> newList = new ArrayList<>(this.preprocessorHandlers);
                        final Iterator<PreprocessorHandler> iter = newList.iterator();
                        while ( iter.hasNext() )
                        {
                            final PreprocessorHandler handler = iter.next();
                            if ( handler.getPreprocessorInfo().compareTo((PreprocessorInfo)info) == 0 )
                            {
                                iter.remove();
                                this.preprocessorHandlers = newList;
                                updateRuntimeChangeCount();
                                return;
                            }
                        }
                        // not found, nothing to do
                    }
                    return;
                }
>>>>>>> d04021cc
                final List<WhiteboardContextHandler> handlerList = this.servicesMap.remove(info);
                if ( handlerList != null )
                {
                    for(final WhiteboardContextHandler h : handlerList)
                    {
                        if ( !failureStateHandler.remove(info, h.getContextInfo().getServiceId()) )
                        {
                            if ( info instanceof ListenerInfo && ((ListenerInfo)info).isListenerType(ServletContextListener.class.getName()) )
                            {
                                final ListenerHandler handler = h.getRegistry().getEventListenerRegistry().getServletContextListener((ListenerInfo)info);
                                if ( handler != null )
                                {
                                    final ServletContextListener listener = (ServletContextListener) handler.getListener();
                                    if ( listener != null )
                                    {
                                        EventListenerRegistry.contextDestroyed(handler.getListenerInfo(), listener, new ServletContextEvent(handler.getContext()));
                                    }
                                }
                            }
                            this.unregisterWhiteboardService(h, info);
                        }
                    }
                }
            }
            this.failureStateHandler.removeAll(info);
        }
        updateRuntimeChangeCount();
    }

    /**
     * Register whiteboard service in the http service
     * @param handler Context handler
     * @param info Whiteboard service info
     */
    private void registerWhiteboardService(final WhiteboardContextHandler handler, final WhiteboardServiceInfo<?> info)
    {
        try
        {
            int failureCode = -1;
            if ( info instanceof ServletInfo )
            {
                final ExtServletContext servletContext = handler.getServletContext(info.getServiceReference().getBundle());
                if ( servletContext == null )
                {
                    failureCode = DTOConstants.FAILURE_REASON_SERVLET_CONTEXT_FAILURE;
                }
                else
                {
                    final ServletHandler servletHandler = new WhiteboardServletHandler(
                        handler.getContextInfo().getServiceId(),
                        servletContext,
                        (ServletInfo)info,
                        handler.getBundleContext(),
                        info.getServiceReference().getBundle(),
                        this.httpBundleContext.getBundle());
                    handler.getRegistry().registerServlet(servletHandler);
                }
            }
            else if ( info instanceof FilterInfo )
            {
                final ExtServletContext servletContext = handler.getServletContext(info.getServiceReference().getBundle());
                if ( servletContext == null )
                {
                    failureCode = DTOConstants.FAILURE_REASON_SERVLET_CONTEXT_FAILURE;
                }
                else
                {
                    final FilterHandler filterHandler = new WhiteboardFilterHandler(
                            handler.getContextInfo().getServiceId(),
                            servletContext,
                            (FilterInfo)info,
                            handler.getBundleContext());
                    handler.getRegistry().registerFilter(filterHandler);
                }
            }
            else if ( info instanceof ResourceInfo )
            {
                final ServletInfo servletInfo = ((ResourceInfo)info).getServletInfo();
                final ExtServletContext servletContext = handler.getServletContext(info.getServiceReference().getBundle());
                if ( servletContext == null )
                {
                    failureCode = DTOConstants.FAILURE_REASON_SERVLET_CONTEXT_FAILURE;
                }
                else
                {
                    final ServletHandler servleHandler = new HttpServiceServletHandler(
                            handler.getContextInfo().getServiceId(),
                            servletContext,
                            servletInfo,
                            new ResourceServlet(servletInfo.getPrefix()));
                    handler.getRegistry().registerServlet(servleHandler);
                }
            }

            else if ( info instanceof ListenerInfo )
            {
                final ExtServletContext servletContext = handler.getServletContext(info.getServiceReference().getBundle());
                if ( servletContext == null )
                {
                    failureCode = DTOConstants.FAILURE_REASON_SERVLET_CONTEXT_FAILURE;
                }
                else
                {
                    final ListenerHandler listenerHandler = new WhiteboardListenerHandler(
                            handler.getContextInfo().getServiceId(),
                            servletContext,
                            (ListenerInfo)info,
                            handler.getBundleContext());
                    handler.getRegistry().registerListeners(listenerHandler);
                }
            }
            else
            {
                // This should never happen, but we log anyway
                SystemLogger.error("Unknown whiteboard service " + info.getServiceReference(), null);
            }
            if ( failureCode != -1 )
            {
                this.failureStateHandler.addFailure(info, handler.getContextInfo().getServiceId(), failureCode);
            }
        }
        catch (final Exception e)
        {
            this.failureStateHandler.addFailure(info, handler.getContextInfo().getServiceId(), FAILURE_REASON_UNKNOWN, e);
        }
    }

    /**
     * Unregister whiteboard service from the http service
     * @param handler Context handler
     * @param info Whiteboard service info
     */
    private void unregisterWhiteboardService(final WhiteboardContextHandler handler, final WhiteboardServiceInfo<?> info)
    {
        try
        {
            if ( info instanceof ServletInfo )
            {
                handler.getRegistry().unregisterServlet((ServletInfo)info, true);
                handler.ungetServletContext(info.getServiceReference().getBundle());
            }
            else if ( info instanceof FilterInfo )
            {
                handler.getRegistry().unregisterFilter((FilterInfo)info, true);
                handler.ungetServletContext(info.getServiceReference().getBundle());
            }
            else if ( info instanceof ResourceInfo )
            {
                handler.getRegistry().unregisterServlet(((ResourceInfo)info).getServletInfo(), true);
                handler.ungetServletContext(info.getServiceReference().getBundle());
            }

            else if ( info instanceof ListenerInfo )
            {
                handler.getRegistry().unregisterListeners((ListenerInfo) info);
                handler.ungetServletContext(info.getServiceReference().getBundle());
            }
        }
        catch (final Exception e)
        {
            SystemLogger.error("Exception while unregistering whiteboard service " + info.getServiceReference(), e);
        }

    }

    /**
     * Check whether the service is specifying a target http service runtime
     * and if so if that is matching this runtime
     */
    private boolean isMatchingService(final AbstractInfo<?> info)
    {
        final String target = info.getTarget();
        if ( target != null )
        {
            try
            {
                final Filter f = this.httpBundleContext.createFilter(target);
                return f.match(this.runtimeServiceReg.getReference());
            }
            catch ( final InvalidSyntaxException ise)
            {
                // log and ignore service
                SystemLogger.error("Invalid target filter expression for " + info.getServiceReference() + " : " + target, ise);
                return false;
            }
        }
        return true;
    }

    private WhiteboardContextHandler getContextHandler(final String name)
    {
        synchronized ( this.contextMap )
        {
            for(final List<WhiteboardContextHandler> handlerList : this.contextMap.values())
            {
                final WhiteboardContextHandler h = handlerList.get(0);
                if ( h.getContextInfo().getName().equals(name) )
                {
                    return h;
                }
            }
        }
        return null;
    }

    public RegistryRuntime getRuntimeInfo()
    {
        final FailedDTOHolder failedDTOHolder = new FailedDTOHolder();

        final Collection<ServletContextDTO> contextDTOs = new ArrayList<>();

        // get sort list of context handlers
        final List<WhiteboardContextHandler> contextHandlerList = new ArrayList<>();
        synchronized ( this.contextMap )
        {
            for (final List<WhiteboardContextHandler> list : this.contextMap.values())
            {
                if ( !list.isEmpty() )
                {
                    contextHandlerList.add(list.get(0));
                }
            }
            this.failureStateHandler.getRuntimeInfo(failedDTOHolder);
        }
        Collections.sort(contextHandlerList);

        for (final WhiteboardContextHandler handler : contextHandlerList)
        {
            final ServletContextDTO scDTO = ServletContextDTOBuilder.build(handler.getContextInfo(), handler.getSharedContext(), -1);

            if ( registry.getRuntimeInfo(scDTO, failedDTOHolder) )
            {
                contextDTOs.add(scDTO);
            }
        }

<<<<<<< HEAD
        return new RegistryRuntime(failedDTOHolder, contextDTOs);
=======
        final List<PreprocessorDTO> preprocessorDTOs = new ArrayList<>();
        final List<PreprocessorHandler> localHandlers = this.preprocessorHandlers;
        for(final PreprocessorHandler handler : localHandlers)
        {
            preprocessorDTOs.add(PreprocessorDTOBuilder.build(handler.getPreprocessorInfo(), -1));
        }

        return new RegistryRuntime(failedDTOHolder, contextDTOs, preprocessorDTOs);
    }

    /**
     * Invoke all preprocessors
     *
     * @param req The request
     * @param res The response
     * @return {@code true} to continue with dispatching, {@code false} to terminate the request.
     * @throws IOException
     * @throws ServletException
     */
    public void invokePreprocessors(final HttpServletRequest req,
    		final HttpServletResponse res,
    		final Preprocessor dispatcher)
    throws ServletException, IOException
    {
        final List<PreprocessorHandler> localHandlers = this.preprocessorHandlers;
        if ( localHandlers.isEmpty() )
        {
        	// no preprocessors, we can directly execute
            dispatcher.doFilter(req, res, null);
        }
        else
        {
	        final FilterChain chain = new FilterChain()
	        {
	        	private int index = 0;

	            @Override
	            public void doFilter(final ServletRequest request, final ServletResponse response)
	            throws IOException, ServletException
	            {
	            	if ( index == localHandlers.size() )
	            	{
	            		dispatcher.doFilter(request, response, null);
	            	}
	            	else
	            	{
	            		final PreprocessorHandler handler = localHandlers.get(index);
	            		index++;
	            		handler.handle(request, response, this);
	            	}
	            }
	        };
	        chain.doFilter(req, res);
        }
>>>>>>> d04021cc
    }

    private void updateRuntimeChangeCount()
    {
        this.serviceRuntime.updateChangeCount(this.runtimeServiceReg);
    }
}<|MERGE_RESOLUTION|>--- conflicted
+++ resolved
@@ -21,6 +21,7 @@
 import static org.osgi.service.http.runtime.dto.DTOConstants.FAILURE_REASON_UNKNOWN;
 import static org.osgi.service.http.runtime.dto.DTOConstants.FAILURE_REASON_VALIDATION_FAILED;
 
+import java.io.IOException;
 import java.util.ArrayList;
 import java.util.Collection;
 import java.util.Collections;
@@ -33,9 +34,15 @@
 import java.util.Set;
 
 import javax.annotation.Nonnull;
+import javax.servlet.FilterChain;
 import javax.servlet.ServletContext;
 import javax.servlet.ServletContextEvent;
 import javax.servlet.ServletContextListener;
+import javax.servlet.ServletException;
+import javax.servlet.ServletRequest;
+import javax.servlet.ServletResponse;
+import javax.servlet.http.HttpServletRequest;
+import javax.servlet.http.HttpServletResponse;
 import javax.servlet.http.HttpSession;
 import javax.servlet.http.HttpSessionEvent;
 
@@ -45,6 +52,7 @@
 import org.apache.felix.http.base.internal.handler.HttpServiceServletHandler;
 import org.apache.felix.http.base.internal.handler.HttpSessionWrapper;
 import org.apache.felix.http.base.internal.handler.ListenerHandler;
+import org.apache.felix.http.base.internal.handler.PreprocessorHandler;
 import org.apache.felix.http.base.internal.handler.ServletHandler;
 import org.apache.felix.http.base.internal.handler.WhiteboardFilterHandler;
 import org.apache.felix.http.base.internal.handler.WhiteboardListenerHandler;
@@ -55,11 +63,13 @@
 import org.apache.felix.http.base.internal.runtime.AbstractInfo;
 import org.apache.felix.http.base.internal.runtime.FilterInfo;
 import org.apache.felix.http.base.internal.runtime.ListenerInfo;
+import org.apache.felix.http.base.internal.runtime.PreprocessorInfo;
 import org.apache.felix.http.base.internal.runtime.ResourceInfo;
 import org.apache.felix.http.base.internal.runtime.ServletContextHelperInfo;
 import org.apache.felix.http.base.internal.runtime.ServletInfo;
 import org.apache.felix.http.base.internal.runtime.WhiteboardServiceInfo;
 import org.apache.felix.http.base.internal.runtime.dto.FailedDTOHolder;
+import org.apache.felix.http.base.internal.runtime.dto.PreprocessorDTOBuilder;
 import org.apache.felix.http.base.internal.runtime.dto.RegistryRuntime;
 import org.apache.felix.http.base.internal.runtime.dto.ServletContextDTOBuilder;
 import org.apache.felix.http.base.internal.service.HttpServiceFactory;
@@ -67,6 +77,7 @@
 import org.apache.felix.http.base.internal.service.ResourceServlet;
 import org.apache.felix.http.base.internal.whiteboard.tracker.FilterTracker;
 import org.apache.felix.http.base.internal.whiteboard.tracker.ListenersTracker;
+import org.apache.felix.http.base.internal.whiteboard.tracker.PreprocessorTracker;
 import org.apache.felix.http.base.internal.whiteboard.tracker.ResourceTracker;
 import org.apache.felix.http.base.internal.whiteboard.tracker.ServletContextHelperTracker;
 import org.apache.felix.http.base.internal.whiteboard.tracker.ServletTracker;
@@ -82,8 +93,10 @@
 import org.osgi.service.http.runtime.HttpServiceRuntime;
 import org.osgi.service.http.runtime.HttpServiceRuntimeConstants;
 import org.osgi.service.http.runtime.dto.DTOConstants;
+import org.osgi.service.http.runtime.dto.PreprocessorDTO;
 import org.osgi.service.http.runtime.dto.ServletContextDTO;
 import org.osgi.service.http.whiteboard.HttpWhiteboardConstants;
+import org.osgi.service.http.whiteboard.Preprocessor;
 import org.osgi.util.tracker.ServiceTracker;
 
 public final class WhiteboardManager
@@ -105,6 +118,8 @@
 
     /** A map with all servlet/filter registrations, mapped by abstract info. */
     private final Map<WhiteboardServiceInfo<?>, List<WhiteboardContextHandler>> servicesMap = new HashMap<>();
+
+    private volatile List<PreprocessorHandler> preprocessorHandlers = Collections.emptyList();
 
     private final HandlerRegistry registry;
 
@@ -194,6 +209,7 @@
                 }, props);
         addTracker(new FilterTracker(this.httpBundleContext, this));
         addTracker(new ListenersTracker(this.httpBundleContext, this));
+        addTracker(new PreprocessorTracker(this.httpBundleContext, this));
         addTracker(new ResourceTracker(this.httpBundleContext, this));
         addTracker(new ServletContextHelperTracker(this.httpBundleContext, this));
         addTracker(new ServletTracker(this.httpBundleContext, this));
@@ -225,6 +241,7 @@
 
         this.serviceRuntime.setServiceReference(null);
 
+        this.preprocessorHandlers = Collections.emptyList();
         this.contextMap.clear();
         this.servicesMap.clear();
         this.failureStateHandler.clear();
@@ -547,7 +564,7 @@
                     final Map<String, String> props = new HashMap<>();
                     props.put(HttpWhiteboardConstants.HTTP_WHITEBOARD_CONTEXT_NAME, h.getContextInfo().getName());
                     props.put(HttpWhiteboardConstants.HTTP_WHITEBOARD_CONTEXT_PATH, h.getContextInfo().getPath());
-                    props.put("osgi.http.whiteboard.context.httpservice", h.getContextInfo().getName());
+                    props.put(HttpWhiteboardConstants.HTTP_SERVICE_CONTEXT_PROPERTY, h.getContextInfo().getName());
 
                     if ( info.getContextSelectionFilter().matches(props) )
                     {
@@ -572,8 +589,6 @@
         {
             if ( info.isValid() )
             {
-<<<<<<< HEAD
-=======
                 if ( info instanceof PreprocessorInfo )
                 {
                     final PreprocessorHandler handler = new PreprocessorHandler(this.httpBundleContext,
@@ -596,7 +611,6 @@
                     updateRuntimeChangeCount();
                     return true;
                 }
->>>>>>> d04021cc
                 synchronized ( this.contextMap )
                 {
                     final List<WhiteboardContextHandler> handlerList = this.getMatchingContexts(info);
@@ -662,28 +676,6 @@
 
                 return DTOConstants.FAILURE_REASON_VALIDATION_FAILED;
             }
-<<<<<<< HEAD
-        	else if ( info instanceof ServletInfo )
-        	{
-        		final ServletInfo servletInfo = (ServletInfo)info;
-        		final boolean nameIsEmpty = servletInfo.getName() == null || servletInfo.getName().isEmpty();
-        		final boolean errorPageIsEmpty = servletInfo.getErrorPage() == null || servletInfo.getErrorPage().length == 0;
-        		final boolean patternIsEmpty = servletInfo.getPatterns() == null || servletInfo.getPatterns().length == 0;
-        		if ( !nameIsEmpty || !errorPageIsEmpty )
-        		{
-        			if ( patternIsEmpty )
-        			{
-        				// no pattern, so this is valid
-        				return -1;
-        			}
-        		}
-
-        		// pattern is invalid, regardless of the other values
-                this.failureStateHandler.addFailure(info, HttpServiceFactory.HTTP_SERVICE_CONTEXT_SERVICE_ID, DTOConstants.FAILURE_REASON_VALIDATION_FAILED);
-
-                return DTOConstants.FAILURE_REASON_VALIDATION_FAILED;
-        	}
-=======
         	    else if ( info instanceof ServletInfo && info.getContextSelection().contains(HttpWhiteboardConstants.HTTP_SERVICE_CONTEXT_PROPERTY))
         	    {
         		    final ServletInfo servletInfo = (ServletInfo)info;
@@ -704,7 +696,6 @@
 
     		        return DTOConstants.FAILURE_REASON_VALIDATION_FAILED;
         	    }
->>>>>>> d04021cc
         }
 
         return -1;
@@ -721,8 +712,6 @@
         {
             if ( !failureStateHandler.remove(info) )
             {
-<<<<<<< HEAD
-=======
                 if ( info instanceof PreprocessorInfo )
                 {
                     synchronized ( this.preprocessorHandlers )
@@ -744,7 +733,6 @@
                     }
                     return;
                 }
->>>>>>> d04021cc
                 final List<WhiteboardContextHandler> handlerList = this.servicesMap.remove(info);
                 if ( handlerList != null )
                 {
@@ -981,9 +969,6 @@
             }
         }
 
-<<<<<<< HEAD
-        return new RegistryRuntime(failedDTOHolder, contextDTOs);
-=======
         final List<PreprocessorDTO> preprocessorDTOs = new ArrayList<>();
         final List<PreprocessorHandler> localHandlers = this.preprocessorHandlers;
         for(final PreprocessorHandler handler : localHandlers)
@@ -1038,7 +1023,6 @@
 	        };
 	        chain.doFilter(req, res);
         }
->>>>>>> d04021cc
     }
 
     private void updateRuntimeChangeCount()
